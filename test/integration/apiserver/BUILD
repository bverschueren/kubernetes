package(default_visibility = ["//visibility:public"])

load(
    "@io_bazel_rules_go//go:def.bzl",
    "go_test",
)

go_test(
    name = "go_default_test",
    size = "large",
    srcs = [
        "apiserver_test.go",
        "apply_test.go",
        "main_test.go",
        "patch_test.go",
        "print_test.go",
    ],
    tags = [
        "etcd",
        "integration",
    ],
    deps = [
        "//pkg/api/legacyscheme:go_default_library",
        "//pkg/api/testapi:go_default_library",
        "//pkg/apis/core:go_default_library",
        "//pkg/kubectl/cmd/util:go_default_library",
        "//pkg/master:go_default_library",
        "//pkg/printers:go_default_library",
        "//pkg/printers/internalversion:go_default_library",
        "//staging/src/k8s.io/api/auditregistration/v1alpha1:go_default_library",
        "//staging/src/k8s.io/api/batch/v2alpha1:go_default_library",
        "//staging/src/k8s.io/api/core/v1:go_default_library",
        "//staging/src/k8s.io/api/extensions/v1beta1:go_default_library",
        "//staging/src/k8s.io/api/rbac/v1alpha1:go_default_library",
        "//staging/src/k8s.io/api/scheduling/v1beta1:go_default_library",
        "//staging/src/k8s.io/api/settings/v1alpha1:go_default_library",
        "//staging/src/k8s.io/api/storage/v1alpha1:go_default_library",
        "//staging/src/k8s.io/apimachinery/pkg/api/errors:go_default_library",
        "//staging/src/k8s.io/apimachinery/pkg/api/meta:go_default_library",
        "//staging/src/k8s.io/apimachinery/pkg/apis/meta/v1:go_default_library",
        "//staging/src/k8s.io/apimachinery/pkg/apis/meta/v1beta1:go_default_library",
        "//staging/src/k8s.io/apimachinery/pkg/runtime:go_default_library",
        "//staging/src/k8s.io/apimachinery/pkg/runtime/schema:go_default_library",
        "//staging/src/k8s.io/apimachinery/pkg/types:go_default_library",
        "//staging/src/k8s.io/apiserver/pkg/features:go_default_library",
        "//staging/src/k8s.io/apiserver/pkg/util/feature:go_default_library",
<<<<<<< HEAD
        "//staging/src/k8s.io/apiserver/pkg/util/feature/testing:go_default_library",
=======
        "//staging/src/k8s.io/cli-runtime/pkg/genericclioptions:go_default_library",
>>>>>>> 2126045b
        "//staging/src/k8s.io/client-go/discovery:go_default_library",
        "//staging/src/k8s.io/client-go/kubernetes:go_default_library",
        "//staging/src/k8s.io/client-go/rest:go_default_library",
        "//staging/src/k8s.io/client-go/tools/clientcmd:go_default_library",
        "//staging/src/k8s.io/client-go/tools/clientcmd/api:go_default_library",
        "//staging/src/k8s.io/client-go/tools/pager:go_default_library",
        "//test/integration/framework:go_default_library",
        "//vendor/github.com/golang/glog:go_default_library",
        "//vendor/github.com/pborman/uuid:go_default_library",
        "//vendor/k8s.io/gengo/examples/set-gen/sets:go_default_library",
    ],
)

filegroup(
    name = "package-srcs",
    srcs = glob(["**"]),
    tags = ["automanaged"],
    visibility = ["//visibility:private"],
)

filegroup(
    name = "all-srcs",
    srcs = [":package-srcs"],
    tags = ["automanaged"],
)<|MERGE_RESOLUTION|>--- conflicted
+++ resolved
@@ -44,11 +44,6 @@
         "//staging/src/k8s.io/apimachinery/pkg/types:go_default_library",
         "//staging/src/k8s.io/apiserver/pkg/features:go_default_library",
         "//staging/src/k8s.io/apiserver/pkg/util/feature:go_default_library",
-<<<<<<< HEAD
-        "//staging/src/k8s.io/apiserver/pkg/util/feature/testing:go_default_library",
-=======
-        "//staging/src/k8s.io/cli-runtime/pkg/genericclioptions:go_default_library",
->>>>>>> 2126045b
         "//staging/src/k8s.io/client-go/discovery:go_default_library",
         "//staging/src/k8s.io/client-go/kubernetes:go_default_library",
         "//staging/src/k8s.io/client-go/rest:go_default_library",
